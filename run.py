--- conflicted
+++ resolved
@@ -17,13 +17,8 @@
     # env = LatentFactorBehavior(latent_dim=8, num_users=100, num_items=170, num_init_ratings=1000, **params)
     env = DatasetLatentFactor('lastfm', num_init_ratings=1000, max_num_users=1000, max_num_items=1700)
     # env = RandomPreferences(num_topics=10, num_users=100, num_items=1700, num_init_ratings=10000)
-<<<<<<< HEAD
-    # recommender = TopPop()
-    recommender = LibFM(num_user_features=0, num_item_features=0, num_rating_features=0, max_num_users=1000, max_num_items=1700, method="sgd")
-=======
     recommender = TopPop()
     recommender = LibFM(num_user_features=0, num_item_features=0, num_rating_features=0, max_num_users=100, max_num_items=170)
->>>>>>> 10f7ab10
 
     # First generate the items and users to seed the dataset.
     print("Initializing environment and recommender")
