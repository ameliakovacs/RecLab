--- conflicted
+++ resolved
@@ -105,15 +105,6 @@
     ),
     'beta-rank-v1': (
         BetaRank,
-<<<<<<< HEAD
-        dict(
-            dimension=19,
-            num_users=1000,
-            num_items=1700,
-            rating_frequency=0.2,
-            num_init_ratings=100000,
-            known_mean=0.98)
-=======
         dict(num_users=1000,
              num_items=1700,
              dimension=19,
@@ -138,7 +129,6 @@
              rating_frequency=0.01,
              num_init_ratings=0,
              known_mean=0.98)
->>>>>>> 57ac291d
     ),
 }
 
