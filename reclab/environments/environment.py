"""Defines a set of base classes from which environments can inherit.

Environment is the interface all environments must implement. The other classes represent
specific environment variants that occur often enough to be abstract classes to inherit from.
"""
import abc
import collections

import numpy as np


class Environment(abc.ABC):
    """The interface all environments must implement."""

    @abc.abstractmethod
    def reset(self):
        """Reset the environment to its original state. Must be called before the first step.

        Returns
        -------
        users : iterable
            New users and users whose information got updated this timestep.
        items : iterable
            New items and items whose information got updated this timestep.
        ratings : iterable
            New ratings and ratings whose information got updated this timestep.
        info : dict
            Extra information that can be used for debugging but should not be made accessible to
            the recommender.

        """
        raise NotImplementedError

    @abc.abstractmethod
    def step(self, recommendations):
        """Run one timestep of the environment.

        Parameters
        ----------
        recommendations : iterable
            The recommendations made to each user. The i-th recommendation should correspond to
            the i-th user that was online at this timestep.

        Returns
        -------
        users : iterable
            New users and users whose information got updated this timestep.
        items : iterable
            New items and items whose information got updated this timestep.
        ratings : iterable
            New ratings and ratings whose information got updated this timestep.
        info : dict
            Extra information that can be used for debugging but should not be made accessible to
            the recommender.

        """
        raise NotImplementedError

    @abc.abstractmethod
    def online_users(self):
        """Return the users that need a recommendation at the current timestep.

        Returns
        -------
        users : iterable
            The users that are online.

        """
        raise NotImplementedError

    @abc.abstractmethod
    def all_users(self):
        """Return all users currently in the environment.

        Returns
        -------
        users : iterable
            All users in the environment.

        """
        raise NotImplementedError

    @abc.abstractmethod
    def all_items(self):
        """Return all items currently in the environment.

        Returns
        -------
        items : iterable
            All items in the environment.

        """
        raise NotImplementedError

    @abc.abstractmethod
    def all_ratings(self):
        """Return all ratings that have been made in the environment.

        Returns
        -------
        ratings : iterable
            All ratings in the environment.

        """
        raise NotImplementedError

    def seed(self, seed=None):
        """Set the seed the seed for this environment's random number generator(s)."""

    def close(self):
        """Perform any necessary cleanup."""

    def __exit__(self, *args):
        """Perform any necessary cleanup when the object goes out of context."""
        self.close()
<<<<<<< HEAD
        return False
=======
        return False


class DictEnvironment(Environment):
    """An environment where data gets passed around as dictionaries.

    Environments can subclass this class by implementing _rate_item and _reset_state.
    Optionally environments can also implement _update_state, _rating_env, and _select_online_users.

    Parameters
    ----------
    rating_frequency : float
        The proportion of users that will need a recommendation at each step.
        Must be between 0 and 1.
    num_init_ratings : int
        The number of ratings available from the start. User-item pairs are randomly selected.

    """

    def __init__(self, rating_frequency=0.02, num_init_ratings=0):
        """Create a Topics environment."""
        self._timestep = -1
        self._random = np.random.RandomState()
        self._rating_frequency = rating_frequency
        self._num_init_ratings = num_init_ratings
        self._users = None
        self._items = None
        self._ratings = None
        self._online_users = None

    def reset(self):
        """Reset the environment to its original state. Must be called before the first step.

        Returns
        -------
        users : dict
            The initial users where the key represents the user id and the value represents
            the visible features associated with the user.
        items : dict
            The initial items where the key represents the item id and the value represents
            the visible features associated with the item.
        ratings : dict
            The initial ratings where the key is a double whose first element is the user id
            and the second element is the item id. The value represents the features associated
            with the setting in which the rating was made.

        """
        # Initialize the state of the environment.
        self._timestep = -1
        self._reset_state()
        num_users = len(self._users)
        num_items = len(self._items)

        # Fill the rating dict with initial data.
        idx_1d = np.random.choice(num_users * num_items, self._num_init_ratings,
                                  replace=False)
        user_ids = idx_1d // num_items
        item_ids = idx_1d % num_items
        self._ratings = {}
        for user_id, item_id in zip(user_ids, item_ids):
            self._ratings[user_id, item_id] = (self._rate_item(user_id, item_id),
                                               self._rating_context(user_id))

        # Finally, set the users that will be online for the first step.
        self._online_users = self._select_online_users()

        self._timestep += 1
        return self._users.copy(), self._items.copy(), self._ratings.copy()

    def step(self, recommendations):
        """Run one timestep of the environment.

        Parameters
        ----------
        recommendations : np.ndarray
            The recommendations made to each user. recommendations[i] corresponds to the
            item id recommended to the i-th online user. This array must have the same size as
            the ordered dict returned by online_users.

        Returns
        -------
        users : dict
            The new users where the key represents the user id and the value represents
            the visible features associated with the user.
        items : dict
            The new items where the key represents the item id and the value represents
            the visible features associated with the item.
        ratings : dict
            The new ratings where the key is a double whose first element is the user id
            and the second element is the item id. The value represents the features associated
            with the setting in which the rating was made.
        info : dict
            Extra information for debugging and evaluation. info["users"] will return the dict
            of visible user states, info["items"] will return the dict of visible item states, and
            info["ratings"] gets the dict of all ratings.

        """
        assert len(recommendations) == len(self._online_users)
        new_users, new_items = self._update_state()
        # Get online users to rate the recommended items.
        ratings = {}
        for user_id, item_id in zip(self._online_users, recommendations):
            ratings[user_id, item_id] = (self._rate_item(user_id, item_id),
                                         self._rating_context(user_id))
        self._ratings.update(ratings)

        # Update the online users.
        self._online_users = self._select_online_users()

        # Create the info dict.
        info = {"users": self._users,
                "items": self._items,
                "ratings": self._ratings}

        self._timestep += 1
        return new_users, new_items, ratings, info

    def online_users(self):
        """Return the users that need a recommendation at the current timestep.

        Returns
        -------
        users_contexts : ordered dict
            The users that are online. The key is the user id and the value is the
            features that represent the context in which the rating will be made.

        """
        user_contexts = collections.OrderedDict()
        for user_id in self._online_users:
            user_contexts[user_id] = self._rating_context(user_id)
        return user_contexts

    def all_users(self):
        """Return all users currently in the environment.

        Returns
        -------
        users : dict
            All users in the environment, the key represents the user id and the value is the
            visible features associated with the user.

        """
        return self._users.copy()

    def all_items(self):
        """Return all items currently in the environment.

        Returns
        -------
        items : dict
            All items in the environment, the key represents the item id and the value is the
            visible features associated with the item.

        """
        return self._items.copy()

    def all_ratings(self):
        """Return all ratings that have been made in the environment.

        Returns
        -------
        ratings : dict
            All ratings where the key is a double whose first element is the user id
            and the second element is the item id. The value represents the features associated
            with the setting in which the rating was made.

        """
        return self._ratings.copy()

    def seed(self, seed=None):
        """Set the seed for this environment's random number generator."""
        self._random.seed(seed)

    @abc.abstractmethod
    def _rate_item(self, user_id, item_id):
        """Get a user to rate an item and update the internal rating state.

        Parameters
        ----------
        user_id : int
            The id of the user making the rating.
        item_id : int
            The id of the item being rated.

        Returns
        -------
        rating : float
            The rating the item was given by the user.

        """
        raise NotImplementedError

    @abc.abstractmethod
    def _reset_state(self):
        """Reset the state associated with users and items."""
        raise NotImplementedError

    def _update_state(self):  # pylint: disable=no-self-use
        """Update the state associated with users and items.

        The default implementation assumes there is no state that ever gets updated and no new
        users and items ever get added to the environment after being reset. If this is untrue
        you must override this function.

        Returns
        -------
        new_users : dict
            The newly added users. The key represents the user id and the value
            represents the visible features of the user.
        new_items : dict
            The newly added items. The key represents the user id and the value
            represents the visible features of the user.

        """
        return {}, {}

    def _rating_context(self, user_id):  # pylint: disable=no-self-use, unused-argument
        """Get the visible features of the context that the user will make the rating in.

        The default implementation assumes there are no visible features associated with each
        rating. If this is untrue you must override this function.

        Parameters
        ----------
        user_id : int
            The id of the user that will be rating an item.

        Returns
        -------
        context : np.ndarray
            The vector that represents the visible features of the context in which the given user
            will consume and rate the content.

        """
        return np.zeros(0)

    def _select_online_users(self):
        """Select the online users at this timestep.

        Returns
        -------
        online_users : np.ndarray
            The ids of all users that are online.

        """
        num_users = len(self._users)
        num_online = int(self._rating_frequency * num_users)
        return np.random.choice(num_users, size=num_online, replace=False)
>>>>>>> 5b928b38
<|MERGE_RESOLUTION|>--- conflicted
+++ resolved
@@ -113,9 +113,6 @@
     def __exit__(self, *args):
         """Perform any necessary cleanup when the object goes out of context."""
         self.close()
-<<<<<<< HEAD
-        return False
-=======
         return False
 
 
@@ -363,5 +360,4 @@
         """
         num_users = len(self._users)
         num_online = int(self._rating_frequency * num_users)
-        return np.random.choice(num_users, size=num_online, replace=False)
->>>>>>> 5b928b38
+        return np.random.choice(num_users, size=num_online, replace=False)