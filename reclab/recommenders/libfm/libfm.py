--- conflicted
+++ resolved
@@ -1,8 +1,4 @@
-<<<<<<< HEAD
-"""A wrapper for the LibFM recommender. See www.libfm.org for implementation details."""
-=======
 """A wrapper for the LibFM riecommender. See www.libfm.org for implementation details."""
->>>>>>> 5b928b38
 import collections
 import itertools
 import os
@@ -67,16 +63,10 @@
             All starting items where the key is the user id while the value is the
             item features.
         ratings : np.ndarray, optional
-<<<<<<< HEAD
-            All starting ratings where ratings[i, 0] is the user id of the i-th rating,
-            ratings[i, 1] is the item id of the i-th rating, ratings[i, -1] is the rating
-            and the rest of the row represents the rating features.
-=======
             All starting ratings where the key is a double is a double whose first index is the
             id of the user making the rating and the second index is the id of the item being
             rated. The value is a double whose first index is the rating value and the second
             index is a numpy array that represents the context in which the rating was made.
->>>>>>> 5b928b38
 
         """
         self._users = {}
@@ -98,16 +88,10 @@
             All new items where the key is the user id while the value is the
             item features.
         ratings : np.ndarray, optional
-<<<<<<< HEAD
-            All new ratings where ratings[i, 0] is the user id of the i-th rating,
-            ratings[i, 1] is the item id of the i-th rating, ratings[i, -1] is the rating
-            and the rest of the row represents the rating features.
-=======
             All new ratings where the key is a double is a double whose first index is the
             id of the user making the rating and the second index is the id of the item being
             rated. The value is a double whose first index is the rating value and the second
             index is a numpy array that represents the context in which the rating was made.
->>>>>>> 5b928b38
 
         """
         if users is not None:
@@ -115,19 +99,10 @@
         if items is not None:
             self._items.update(items)
         if ratings is not None:
-<<<<<<< HEAD
-            for i in range(len(ratings)):
-                user_id = int(ratings[i, 0])
-                item_id = int(ratings[i, 1])
-                self._rated_items[user_id].add(item_id)
-                assert user_id in self._users
-                assert item_id in self._items
-=======
             for (user_id, item_id), (rating, rating_context) in ratings.items():
                 assert user_id in self._users
                 assert item_id in self._items
                 self._rated_items[user_id].add(item_id)
->>>>>>> 5b928b38
                 user_features = self._users[user_id]
                 item_features = self._items[item_id]
                 one_hot_user_id = scipy.sparse.csr_matrix(([1], ([0], [user_id])),
@@ -136,17 +111,10 @@
                                                           shape=(1, self._max_num_items))
                 new_rating_inputs = scipy.sparse.hstack((one_hot_user_id, user_features,
                                                          one_hot_item_id, item_features,
-<<<<<<< HEAD
-                                                         ratings[i, 2:-1]), format="csr")
-                self._rating_inputs = scipy.sparse.vstack((self._rating_inputs, new_rating_inputs),
-                                                          format="csr")
-                self._rating_outputs = np.concatenate((self._rating_outputs, [ratings[i, -1]]))
-=======
                                                          rating_context), format="csr")
                 self._rating_inputs = scipy.sparse.vstack((self._rating_inputs, new_rating_inputs),
                                                           format="csr")
                 self._rating_outputs = np.concatenate((self._rating_outputs, [rating]))
->>>>>>> 5b928b38
 
     def predict(self, user_ids, item_ids, rating_data):
         """Predict the ratings of user-item pairs.
@@ -254,20 +222,12 @@
         pairwise_interactions = np.matrix(pairwise_interactions)
         return global_bias, weights, pairwise_interactions
 
-<<<<<<< HEAD
-    def recommend(self, user_envs, num_recommendations):
-=======
     def recommend(self, user_contexts, num_recommendations):
->>>>>>> 5b928b38
         """Recommend items to users.
 
         Parameters
         ----------
-<<<<<<< HEAD
-        user_envs : ordered dict
-=======
         user_contexts : ordered dict
->>>>>>> 5b928b38
             The setting each user is going to be recommended items. The key is the user id and
             the value is the rating features.
         num_recommendations : int
@@ -288,19 +248,11 @@
         all_user_ids = []
         all_rating_data = []
         all_item_ids = []
-<<<<<<< HEAD
-        for i, user_id in enumerate(user_envs):
-            item_ids = np.array([j for j in self._items
-                                 if j not in self._rated_items[user_id]])
-            all_user_ids.append(user_id * np.ones(len(item_ids), dtype=np.int))
-            all_rating_data.append(np.repeat(user_envs[user_id][np.newaxis, :],
-=======
         for i, user_id in enumerate(user_contexts):
             item_ids = np.array([j for j in self._items
                                  if j not in self._rated_items[user_id]])
             all_user_ids.append(user_id * np.ones(len(item_ids), dtype=np.int))
             all_rating_data.append(np.repeat(user_contexts[user_id][np.newaxis, :],
->>>>>>> 5b928b38
                                              len(item_ids), axis=0))
             all_item_ids.append(item_ids)
 
@@ -313,15 +265,9 @@
                                    list(itertools.accumulate(item_lens)))
 
         # Pick the top predicted items along with their predicted ratings.
-<<<<<<< HEAD
-        recs = np.zeros((len(user_envs), num_recommendations), dtype=np.int)
-        predicted_ratings = np.zeros(recs.shape)
-        for i, (item_ids, predictions) in enumerate(zip(all_user_ids, all_predictions)):
-=======
         recs = np.zeros((len(user_contexts), num_recommendations), dtype=np.int)
         predicted_ratings = np.zeros(recs.shape)
         for i, (item_ids, predictions) in enumerate(zip(all_item_ids, all_predictions)):
->>>>>>> 5b928b38
             best_indices = np.argsort(predictions)[-num_recommendations:]
             predicted_ratings[i] = predictions[best_indices]
             recs[i] = item_ids[best_indices]
