--- conflicted
+++ resolved
@@ -179,7 +179,6 @@
 
         return predictions
 
-<<<<<<< HEAD
     def train(self):
         # only training, not predicting.
         print("Writing libfm file")
@@ -223,10 +222,7 @@
         pairwise_interactions = np.matrix(pairwise_interactions)
         return global_bias, weights, pairwise_interactions
 
-    def recommend(self, user_envs, num_recommendations):
-=======
     def recommend(self, user_contexts, num_recommendations):
->>>>>>> bb124791
         """Recommend items to users.
 
         Parameters
