--- conflicted
+++ resolved
@@ -87,13 +87,8 @@
         'num_init_ratings': 100000,
         'noise': 0.5,
         'memory_length': 5,
-<<<<<<< HEAD
         'boredom_threshold'	: 0.,
         'boredom_penalty': 2,
-=======
-        'boredom_threshold': 2,
-        'boredom_penalty': 1,
->>>>>>> cfca4a5b
     },
     'misc': {
         'num_final_ratings': 200000,
@@ -234,13 +229,8 @@
         'num_init_ratings': 1000,
         'noise': 0.5,
         'memory_length': 5,
-<<<<<<< HEAD
         'boredom_threshold'	: 0.,
         'boredom_penalty': 2,
-=======
-        'boredom_threshold': 2,
-        'boredom_penalty': 1,
->>>>>>> cfca4a5b
     },
     'misc': {
         'num_final_ratings': 2000,
