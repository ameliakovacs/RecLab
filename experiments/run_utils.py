"""A utility module for running experiments."""
import codecs
import collections
import copy
import datetime
import io
import json
import os
import pickle
import subprocess

import boto3
import functional
import matplotlib.pyplot as plt
import numpy as np
import pandas as pd
import tqdm.autonotebook

# The random seed that defines the initial state of each environment.
INIT_SEED = 0
# The name of the file temporarily created for uploads to S3.
TEMP_FILE_NAME = 'temp.out'
# The id of all users that will have access to the S3 objects.
AWS_IDS = ['acde32a12806f031eb2518b0c2aca259ba031314143dfe2fab1bf6207af665f0',
           '4367fa3f02d247984d07c4e475f3e4e2abe5f95c6549f494f6784027cbb62601',
           '9fa447cf916c8ee7d02047335fdf9055c1627518e78b7168c6c737a403c3035f',
           '634b7a0686be3590c1808efc465ea9db660233386f1ad0bbbe3cabab19ae2564']
ID_STR = ','.join(['id=' + aws_id for aws_id in AWS_IDS])

def plot_novelty_s3(bucket_name,
                    data_dir,
                    env_name,
                    rec_names,
                    seeds,
                    num_init_ratings,
                    labels):
    """Plot novelty for multiple recommenders using data from S3
    Parameters
    ----------
    bucket_name : str
        The bucket in which the experiment data is saved.
    data_dir: str
        The name of the directory in which the experiment data is saved.
    env_name : str
        The name of the environment for which we are plotting the results.
    rec_names : str
        The names of the recommenders for computing novelty.
    seeds : list of int
        The trial seeds across which we are averaging results.
    num_init_ratings : int
        The number of ratings initially available to recommenders. If set to None
        the function will plot with an x-axis based on the timestep.
    labels : list of str
        The name of each recommender.
    """
    bucket = boto3.resource('s3').Bucket(bucket_name)  # pylint: disable=no-member

    def compute_stats(novelty):
        means = novelty.mean(axis=0)
        variances = novelty.var(axis=0)
        num_samples = len(seeds)
        variances = variances * num_samples / (num_samples - 1)
        stds = np.sqrt(variances / (num_samples - 1))
        upper_bounds = means + 2 * stds
        lower_bounds = np.maximum(means - 2 * stds, 0)
        return means, upper_bounds, lower_bounds

    results = []
    for rec_name in rec_names:
        novelty = []
        for seed in seeds:
            dir_name = s3_experiment_dir_name(data_dir, env_name, rec_name, seed)
            recommendations = get_and_unserialize(bucket, os.path.join(dir_name, 'recommendations.pickle'))
            online_users = get_and_unserialize(bucket, os.path.join(dir_name, 'online_users.pickle'))
            env = get_and_unserialize(bucket, os.path.join(dir_name, 'env_snapshots.pickle'))[0]
            # since some experiments were run before the user sampling PR
            env._user_dist_choice = 'uniform'
            novelty.append(compute_novelty(recommendations, online_users, env))
        novelty = list(compute_stats(np.array(novelty)))
        results.append(novelty)

    plt.figure(figsize=(18, 6))
    for i in range(len(rec_names)):
        x_vals = [num_init_ratings + (i * recommendations.shape[1])
                  for i in range(recommendations.shape[0])]
        plt.plot(x_vals, results[i][0], label=labels[i])
        plt.fill_between(x_vals, results[i][2], results[i][1], alpha=0.1)

    plt.xlabel('# of ratings')
    plt.ylabel('Novelty')
    plt.legend()
    plt.tight_layout()
    plt.show()
    return results

def compute_novelty(recommendations, online_users, env):
    """Compute novelty based on a list of recommendations and users.
    Parameters
    ---------
    recommendations : np.ndarray
        The array of recommendations for a single trial run for a single recommender.
    online users : list of dictionaries
        The list of online users at each timestep.
    env : Environment object
        Saved environment from experiment for retrieving number of items and users.
    """
    num_users = env._num_users
    num_items = env._num_items
    seen = dict()
    novelty = []
    for i in range(num_items):
        seen[i] = set()
    for i in range(recommendations.shape[0]):
        novelty_t = 0
        for item, user in zip(recommendations[i], list(online_users[i].keys())):
            # if an item has never been before, set an arbitrary p_i
            if len(seen[item]) == 0:
                p_i = (1 / num_users)
            else:
                p_i = len(seen[item]) / num_users
            novelty_t += -1 * np.log2(p_i)
            # normalize novelty to between 0 and 1
            novelty_t /= (recommendations.shape[1])
        novelty.append(novelty_t)
        for item, user in zip(recommendations[i], list(online_users[i].keys())):
            seen[item].add(user)
    return novelty

def plot_ratings_mses(ratings,
                      predictions,
                      labels,
                      use_median=False,
                      num_init_ratings=None,
                      threshold=10,
                      title=['', '']):
    """Plot the performance results for multiple recommenders.
    Parameters
    ----------
    ratings : np.ndarray
        The array of all ratings made by users throughout all trials. ratings[i, j, k, l]
        corresponds to the rating made by the l-th online user during the k-th step of the
        j-th trial for the i-th recommender.
    predictions : np.ndarray
        The array of all predictions made by recommenders throughout all trials.
        predictions[i, j, k, l] corresponds to the prediction that the i-th recommender
        made on the rating of the l-th online user during the k-th step of the
        j-th trial for the aforementioned recommender. If a recommender does not make
        predictions then its associated elements can be np.nan. It will not be displayed
        during RMSE plotting.
    labels : list of str
        The name of each recommender.
    use_median : bool
        Which type of summary statistics: either False for mean and std deviation
        or True for median and quartiles.
    num_init_ratings : int
        The number of ratings initially available to recommenders. If set to None
        the function will plot with an x-axis based on the timestep.
    threshold: float
        The threshold filtering on the predictions, predictions larger than it will be set to 0.
        default is 10
    """
    if num_init_ratings is not None:
        x_vals = num_init_ratings + ratings.shape[3] * np.arange(ratings.shape[2])
    else:
        x_vals = np.arange(ratings.shape[2])

    # Setting the predictions for a user/item that has no ratings in the training data to 0.
    predictions[predictions > threshold] = 0

    plt.figure(figsize=[9, 4])
    plt.subplot(1, 2, 1)
    for recommender_ratings, label in zip(ratings, labels):
        means, lower_bounds, upper_bounds = compute_stats(recommender_ratings,
                                                          bound_zero=True,
                                                          use_median=use_median)
        plt.plot(x_vals, means, label=label)
        plt.fill_between(x_vals, lower_bounds, upper_bounds, alpha=0.1)
    plt.xlabel('# ratings')
    plt.ylabel('Mean Rating')
    plt.title(title[0])
    plt.legend()

    plt.subplot(1, 2, 2)
    squared_diffs = (ratings - predictions) ** 2
    for recommender_squared_diffs, label in zip(squared_diffs, labels):
        mse, lower_bounds, upper_bounds = compute_stats(recommender_squared_diffs,
                                                        bound_zero=True,
                                                        use_median=use_median)
        # Transform the MSE into the RMSE and correct the associated intervals.
        rmse = np.sqrt(mse)
        lower_bounds = np.sqrt(lower_bounds)
        upper_bounds = np.sqrt(upper_bounds)
        plt.plot(x_vals, rmse, label=label)
        plt.fill_between(x_vals, lower_bounds, upper_bounds, alpha=0.1)
    plt.xlabel('# ratings')
    plt.ylabel('RMSE')
    plt.title(title[1])
    plt.legend()
    plt.tight_layout()
    plt.show()

def get_and_unserialize(bucket, dir_name):
    """Retrieve object from S3 with bucket and dir_name."""
    file_name = os.path.join(dir_name)
    with open(TEMP_FILE_NAME, 'wb') as temp_file:
        bucket.download_fileobj(Key=file_name, Fileobj=temp_file)
    with open(TEMP_FILE_NAME, 'rb') as temp_file:
        obj = pickle.load(temp_file)
    os.remove(TEMP_FILE_NAME)
    return obj

def get_coverage_s3(rec_names,
                         len_trial,
                         bucket_name,
                         data_dir,
                         env_name,
                         seeds,
                         num_init_ratings=None):
    """Compute coverage based on data stored in S3.
    Parameters
    ----------
    rec_names : str
        The names of the recommenders for computing novelty.
    len_trial : int
        The number of timesteps per trial.
    bucket_name : str
        The bucket in which the experiment data is saved.
    data_dir: str
        The name of the directory in which the experiment data is saved.
    env_name : str
        The name of the environment for which we are plotting the results.
    seeds : list of int
        The trial seeds across which we are averaging results.
    num_init_ratings : int
        The number of ratings initially available to recommenders. If set to None
        the function will plot with an x-axis based on the timestep.
    """
    bucket = boto3.resource('s3').Bucket(bucket_name)  # pylint: disable=no-member

    results = []
    for rec_name in rec_names:
        coverage = []
        for seed in seeds:
            dir_name = s3_experiment_dir_name(data_dir, env_name, rec_name, seed)
            recommendations = get_and_unserialize(bucket, os.path.join(dir_name, 'recommendations.pickle'))
            rec_coverage = np.mean([len(set(rec)) for rec in recommendations])
            coverage.append(rec_coverage)
        results.append(coverage)
    return results

def plot_coverage_s3(rec_names,
                         len_trial,
                         bucket_name,
                         data_dir,
                         env_name,
                         seeds,
                         num_init_ratings=None):
    """Plot coverage based on list of recommenders and data from S3.
    Parameters
    ----------
    rec_names : str
        The names of the recommenders for computing novelty.
    len_trial : int
        The number of timesteps per trial.
    bucket_name : str
        The bucket in which the experiment data is saved.
    data_dir: str
        The name of the directory in which the experiment data is saved.
    env_name : str
        The name of the environment for which we are plotting the results.
    seeds : list of int
        The trial seeds across which we are averaging results.
    num_init_ratings : int
        The number of ratings initially available to recommenders. If set to None
        the function will plot with an x-axis based on the timestep.
    """
    bucket = boto3.resource('s3').Bucket(bucket_name)  # pylint: disable=no-member
    results = []
    for rec_name in rec_names:
        coverage = []
        for seed in seeds:
            dir_name = s3_experiment_dir_name(data_dir, env_name, rec_name, seed)
            recommendations = get_and_unserialize(bucket, os.path.join(dir_name, 'recommendations.pickle'))
            coverage.append([len(set(rec)) for rec in recommendations])
        coverage = list(compute_stats(np.array(coverage)))
        results.append(coverage)

    plt.figure(figsize=(18, 6))
    for i in range(len(rec_names)):
        x_vals = [num_init_ratings + (i * recommendations.shape[1])
                  for i in range(recommendations.shape[0])]
        plt.plot(x_vals, results[i][0], label=rec_names[i])
        plt.fill_between(x_vals, results[i][2], results[i][1], alpha=0.1)
    plt.xlabel('Number of ratings')
    plt.ylabel('Number of distinct recommended items')
    plt.legend()
    plt.tight_layout()
    plt.show()
    return results

def plot_coverage_vs_ratings(rec_names,
                         len_trial,
                         bucket_name,
                         data_dir,
                         env_name,
                         seeds,
                         num_init_ratings=None):
    """Plot scatterplot of coverage and ratings from data stored in S3.
    Parameters
    ----------
    rec_names : str
        The names of the recommenders for computing novelty.
    len_trial : int
        The number of timesteps per trial.
    bucket_name : str
        The bucket in which the experiment data is saved.
    data_dir: str
        The name of the directory in which the experiment data is saved.
    env_name : str
        The name of the environment for which we are plotting the results.
    seeds : list of int
        The trial seeds across which we are averaging results.
    num_init_ratings : int
        The number of ratings initially available to recommenders. If set to None
        the function will plot with an x-axis based on the timestep.
    """
    rating_stats = plot_ratings_mses_s3(rec_names, len_trial, bucket_name, data_dir, env_name, seeds, num_init_ratings=num_init_ratings, title=[[''], ['']])
    coverage_stats = plot_coverage_s3(rec_names, len_trial, bucket_name, data_dir, env_name, seeds, num_init_ratings)

    mean_rmses = []
    mean_ratings = []
    coverage = []
    
    for i in range(len(rating_stats)):
        mean_rmse = rating_stats[rec_names[i]][0][1].mean()
        mean_rating = rating_stats[rec_names[i]][0][0].mean()
        cov = np.mean(coverage_stats[i][0])
        coverage.append(cov)
        mean_rmses.append(mean_rmse)
        mean_ratings.append(mean_rating)

    plt.figure(figsize=[9, 4])
    plt.subplot(1, 2, 1)
    plt.scatter(mean_rmses, coverage)
    for i in range(len(rec_names)):
        plt.annotate(rec_names[i], (mean_rmses[i], coverage[i]))
    plt.title('Coverage vs mean RMSE')
    
    plt.subplot(1, 2, 2)
    plt.scatter(mean_ratings, coverage)
    for i in range(len(rec_names)):
        plt.annotate(rec_names[i], (mean_ratings[i], coverage[i]))
    plt.title('Coverage vs mean ratings')

def plot_ratings_mses_s3(labels,
                         len_trial,
                         bucket_name,
                         data_dir_name,
                         env_name,
                         seeds,
                         plot_dense=False,
                         num_users=None,
                         rating_frequency=None,
                         num_init_ratings=None,
                         threshold=10,
                         title=['', '']):
    """Plot the performance results for multiple recommenders using data stored in S3.
    Parameters
    ----------
    labels : list of str
        The name of each recommender.
    len_trial : int
        The length of each trial.
    bucket_name : str
        The bucket in which the experiment data is saved.
    data_dir_name : str
        The name of the directory in which the experiment data is saved.
    env_name : str
        The name of the environment for which we are plotting the results.
    seeds : list of int
        The trial seeds across which we are averaging results.
    plot_dense : bool
        Whether to plot performance numbers using dense ratings and predictions.
    num_users : int
        The number of users. If set to None the function will plot with an x-axis
        based on the timestep
    num_init_ratings : int
        The number of ratings initially available to recommenders. If set to None
        the function will plot with an x-axis based on the timestep.
    threshold: float
        The threshold filtering on the predictions, predictions larger than it will be set to 0.
        default is 10
    """
    bucket = boto3.resource('s3').Bucket(bucket_name)  # pylint: disable=no-member

    def arr_func(ratings, predictions):
        # Setting the predictions for a user/item that has no ratings in the training data to 0.
        predictions[0][predictions[0] > threshold] = 0
        return [ratings[0], (ratings[0] - predictions[0]) ** 2]

    if num_init_ratings is not None and num_users is not None and rating_frequency is not None:
        x_vals = num_init_ratings + num_users * rating_frequency * np.arange(len_trial)
    else:
        x_vals = np.arange(len_trial)

    all_stats = {}
    for label in labels:
        all_stats[label] = compute_stats_s3(bucket=bucket,
                                            data_dir_name=data_dir_name,
                                            env_name=env_name,
                                            rec_names=[label],
                                            seeds=seeds,
                                            bound_zero=True,
                                            arr_func=arr_func,
                                            load_dense=plot_dense)

    plt.figure(figsize=[9, 4])
    plt.subplot(1, 2, 1)
    for label in labels:
        means, lower_bounds, upper_bounds = all_stats[label]
        means = means[0]
        lower_bounds = lower_bounds[0]
        upper_bounds = upper_bounds[0]
        plt.plot(x_vals, means, label=label)
        plt.fill_between(x_vals, lower_bounds, upper_bounds, alpha=0.1)
    plt.xlabel('# ratings')
    plt.ylabel('Mean Rating')
    plt.title(title[0])
    plt.legend()

    plt.subplot(1, 2, 2)
    for label in labels:
        means, lower_bounds, upper_bounds = all_stats[label]
        mse = means[1]
        lower_bounds = lower_bounds[1]
        upper_bounds = upper_bounds[1]
        # Transform the MSE into the RMSE and correct the associated intervals.
        rmse = np.sqrt(mse)
        lower_bounds = np.sqrt(lower_bounds)
        upper_bounds = np.sqrt(upper_bounds)
        plt.plot(x_vals, rmse, label=label)
        plt.fill_between(x_vals, lower_bounds, upper_bounds, alpha=0.1)
    plt.xlabel('# ratings')
    plt.ylabel('RMSE')
    plt.title(title[1])
    plt.legend()
    plt.tight_layout()
    plt.grid()
    plt.show()
    return all_stats
<<<<<<< HEAD

=======
>>>>>>> 838fbf3f

def plot_regret(ratings,
                labels,
                perfect_ratings=None,
                num_init_ratings=None):
    """Plot the regrets for multiple recommenders comparing to the perfect recommender.
    Parameters
    ----------
    ratings : np.ndarray
        The array of all ratings made by users throughout all trials. ratings[i, j, k, l]
        corresponds to the rating made by the l-th online user during the k-th step of the
        j-th trial for the i-th recommender.
    labels : list of str
        The name of each recommender. Default label for the perfect recommender is 'perfect'.
    perfect_ratings : np.ndarray, can be none if labels contains 'perfect'
        The array of all ratings made for the perfect recommenders thoughout all trials.
        ratings[j, k, l] corresponds to the rating made by the l-th online user during
        the k-th step of the j-th trial for the perfect recommender.
    num_init_ratings : int
        The number of ratings initially available to recommenders. If set to None
        the function will plot with an x-axis based on round number.
    """
    if perfect_ratings is None:
        if 'perfect' in labels:
            idx = labels.index('perfect')
            perfect_ratings = ratings[idx]
        else:
            print('No ratings from the perfect recommender.')
            return

    if num_init_ratings is not None:
        x_vals = num_init_ratings + ratings.shape[3] * np.arange(ratings.shape[2])
    else:
        x_vals = np.arange(ratings.shape[2])

    plt.figure(figsize=[5, 4])
    for recommender_ratings, label in zip(ratings, labels):
        # Plot the regret for the recommenders that are not perfect.
        if label != 'perfect':
            regrets = perfect_ratings - recommender_ratings
            regrets = np.cumsum(regrets, axis=1)
            mean_regrets, lower_bounds, upper_bounds = compute_stats(regrets)
            # Plotting the regret over steps and correct the associated intervals.
            plt.plot(x_vals, mean_regrets, label=label)
            plt.fill_between(x_vals, lower_bounds, upper_bounds, alpha=0.1)
    plt.xlabel('# ratings')
    plt.ylabel('Regret')
    plt.legend()
    plt.tight_layout()
    plt.show()


def plot_regret_s3(labels,
                   len_trial,
                   bucket_name,
                   data_dir_name,
                   env_name,
                   seeds,
                   perfect_name='PerfectRec',
                   plot_dense=False,
                   num_users=None,
                   num_init_ratings=None):
    """Plot the regret for multiple recommenders using data stored in S3.
    Parameters
    ----------
    labels : list of str
        The name of each recommender.
    len_trial : int
        The length of each trial.
    bucket_name : str
        The bucket in which the experiment data is saved.
    data_dir_name : str
        The name of the directory in which the experiment data is saved.
    env_name : str
        The name of the environment for which we are plotting the results.
    seeds : list of int
        The trial seeds across which we are averaging results.
    perfect_name : str
        The name of the recommender against which to compute regret.
    plot_dense : bool
        Whether to plot regret using the dense ratings.
    num_users : int
        The number of users. If set to None the function will plot with an x-axis
        based on the timestep
    num_init_ratings : int
        The number of ratings initially available to recommenders. If set to None
        the function will plot with an x-axis based on the timestep.
    """
    bucket = boto3.resource('s3').Bucket(bucket_name)  # pylint: disable=no-member
    def regret(ratings, predictions):
        return [np.cumsum(ratings[0] - ratings[1], axis=0)]

    if num_init_ratings is not None and num_users is not None:
        x_vals = num_init_ratings + num_users * np.arange(len_trial)
    else:
        x_vals = np.arange(len_trial)

    plt.figure(figsize=[5, 4])
    for label in labels:
        mean_regrets, lower_bounds, upper_bounds = compute_stats_s3(bucket=bucket,
                                                                    data_dir_name=data_dir_name,
                                                                    env_name=env_name,
                                                                    rec_names=[perfect_name, label],
                                                                    seeds=seeds,
                                                                    arr_func=regret,
                                                                    bound_zero=False,
                                                                    load_dense=plot_dense)
        # Plotting the regret over steps and correct the associated intervals.
        plt.plot(x_vals, mean_regrets[0], label=label)
        plt.fill_between(x_vals, lower_bounds[0], upper_bounds[0], alpha=0.1)
    plt.xlabel('# ratings')
    plt.ylabel('Regret')
    plt.legend()
    plt.tight_layout()
    plt.show()

def compute_stats(arr, bound_zero=False, use_median=False):
    """Compute the mean/median and lower and upper bounds of an experiment result."""
    # Swap the trial and step axes (trial, step, user --> step, trial, user)
    arr = np.swapaxes(arr, 0, 1)
    # Flatten the trial and user axes together.
    arr = arr.reshape(arr.shape[0], -1)
    if use_median:
        # Compute the medians and quartiles of the means for each step.
        centers = np.median(arr, axis=1)
        upper_bounds = np.quantile(arr, 0.75, axis=1)
        lower_bounds = np.quantile(arr, 0.25, axis=1)
    else:
        # Compute the means and standard deviations of the means for each step.
        centers = arr.mean(axis=1)
        # Use Bessel's correction here.
        stds = arr.std(axis=1, ddof=1) / np.sqrt(arr.shape[1] - 1)
        # Compute the 95% confidence intervals using the CLT.
        upper_bounds = centers + 2 * stds
        lower_bounds = centers - 2 * stds
    if bound_zero:
        lower_bounds = np.maximum(lower_bounds, 0)

    return centers, lower_bounds, upper_bounds


def compute_stats_s3(bucket,
                     data_dir_name,
                     env_name,
                     rec_names,
                     seeds,
                     use_ratings=True,
                     arr_func=None,
                     bound_zero=False,
                     load_dense=False):
    """Compute the mean/median and lower and upper bounds of an experiment result stored in S3."""
    if arr_func is None:
        assert len(rec_names) == 1
        def arr_func(ratings, predictions):
            if use_ratings:
                return [ratings[0]]
            else:
                return [predictions[0]]

    def get_mean_square_func(preprocess_func):
        def compute_means_square(**kwargs):
            arrs = preprocess_func(**kwargs)
            means = []
            squares = []
            for arr in arrs:
                means.append(arr.mean(axis=1))
                squares.append((arr ** 2).mean(axis=1))
            return means, squares, arrs[0].shape[1]
        return compute_means_square

    results = compute_across_trials_s3(bucket,
                                       data_dir_name,
                                       env_name,
                                       rec_names,
                                       seeds,
                                       get_mean_square_func(arr_func),
                                       load_dense=load_dense)
    means, squares, lengths = zip(*results)
    means = np.average(means, axis=0, weights=lengths)
    squares = np.average(squares, axis=0, weights=lengths)
    variances = squares - means ** 2

    # Apply Bessel's correction.
    num_samples = np.sum(lengths)
    variances = variances * num_samples / (num_samples - 1)

    # Compute the standard error of each sample mean.
    stds = np.sqrt(variances / (num_samples - 1))

    # Compute the 95% confidence intervals using the CLT.
    upper_bounds = means + 2 * stds
    lower_bounds = means - 2 * stds
    if bound_zero:
        lower_bounds = np.maximum(lower_bounds, 0)

    return means, lower_bounds, upper_bounds


def get_env_dataset(environment):
    """Get the initial ratings of an environment.
    The intent of this function is to create an original dataset from which a recommender's
    hyperparameters can be tuned. The returned dataset will be identical to the original data
    available to each recommender when calling run_env_experiment.
    """
    environment.seed((INIT_SEED, 0))
    return environment.reset()


def run_env_experiment(environments,
                       recommenders,
                       trial_seeds,
                       len_trial,
                       environment_names=None,
                       recommender_names=None,
                       bucket_name='recsys-eval',
                       data_dir=None,
                       overwrite=False, shift=False, shift_step=None):
    """Run repeated trials for a given list of recommenders on a list of environments.
    Parameters
    ----------
    environments : Environment
        The environments to run the experiments with.
    recommenders : list of Recommender
        The recommenders to run the experiments with.
    len_trial : int
        The number of steps to run each trial for.
    trial_seeds : list of int
        The seeds to run each trial with.
    environment_names : list of str
        The name under which each environment will be saved. If this is None
        each environment will be named according to the environment's property.
    recommender_names : list of str
        The name under which each recommender will be saved. If this is None
        each recommender will be named according to the environment's property.
    bucket_name : str
        The name of the S3 bucket to store the experiment results in. If this is None
        the results will not be saved.
    data_dir : str
        The name of the S3 directory under which to store the experiments. Can be None
        if bucket_name is also None.
    overwrite : bool
        Whether to re-run the experiment even if a matching S3 file is found.
    shift: bool
        Whether or not to apply a shift.
    shift_step: int
        The step to apply the shift.

    Returns
    -------
    ratings : np.ndarray
        The array of all ratings made by users throughout all trials. ratings[i, j, k, l, m]
        corresponds to the rating made by the m-th online user during the l-th step of the
        k-th trial for the j-th recommender on the i-th environment.
    predictions : np.ndarray
        The array of all predictions made by recommenders throughout all trials.
        predictions[i, j, k, l, m] corresponds to the prediction that the j-th recommender
        made on the rating of the m-th online user during the l-th step of the
        k-th trial for the aforementioned recommender while running the i-th environment.
        Note that if the recommender does not make predictions to make recommendations
        then that element will be np.nan.
    dense_ratings : np.ndarray
        The array of all ratings throughout all trials. ratings[i, j, k, l]
        corresponds to the dense ratings array across all user-item pairs during
        the l-th step of the k-th trial for the j-th recommender on the i-th environment.
    predictions : np.ndarray
        The array of dense predictions made by recommenders throughout all trials.
        corresponds to the dense predictions array across all user-item pairs during
        the l-th step of the k-th trial for the j-th recommender on the i-th environment.
        predictions[i, j, k, l] corresponds to the prediction that the j-th recommender
    """
    bucket = None
    if bucket_name is not None:
        bucket = boto3.resource('s3').Bucket(bucket_name)  # pylint: disable=no-member

    if environment_names is None:
        environment_names = rename_duplicates([env.name for env in environments])

    if recommender_names is None:
        recommender_names = rename_duplicates([rec.name for rec in recommenders])

    all_ratings = []
    all_predictions = []
    all_dense_ratings = []
    all_dense_predictions = []
    for env_name, environment in zip(environment_names, environments):
        print('Started experiments on environment:', env_name)
        initial_density, final_density, good_item_density = compute_experiment_density(len_trial,
                                                                                       environment)
        print('\tInitial density: {}%, Final density: {}%, '.format(100 * initial_density,
                                                                    100 * final_density) +
              'Good item density: {}%'.format(100 * good_item_density))

        all_ratings.append([])
        all_predictions.append([])
        all_dense_ratings.append([])
        all_dense_predictions.append([])
        for rec_name, recommender in zip(recommender_names, recommenders):
            print('Running trials for recommender:', rec_name)
            all_ratings[-1].append([])
            all_predictions[-1].append([])
            all_dense_ratings[-1].append([])
            all_dense_predictions[-1].append([])
            for seed in trial_seeds:
                print('Running trial with seed:', seed)
                dir_name = s3_experiment_dir_name(data_dir, env_name, rec_name, seed)
                ratings, predictions, dense_ratings, dense_predictions = run_trial(
                    environment, recommender, len_trial, seed, bucket, dir_name, overwrite, shift, shift_step)
                all_ratings[-1][-1].append(ratings)
                all_predictions[-1][-1].append(predictions)
                all_dense_ratings[-1][-1].append(dense_ratings)
                all_dense_predictions[-1][-1].append(dense_predictions)

    # Convert all lists to arrays.
    all_ratings = np.array(all_ratings)
    all_predictions = np.array(all_predictions)
    all_dense_ratings = np.array(all_dense_ratings)
    all_dense_predictions = np.array(all_dense_predictions)

    return all_ratings, all_predictions, all_dense_ratings, all_dense_predictions


def run_trial(env,
              rec,
              len_trial,
              trial_seed,
              bucket=None,
              dir_name=None,
              overwrite=False, shift=False, shift_step=None, shift_fraction=0.4, soft_shift=0.0):
    """Logic for running each trial.
    Parameters
    ----------
    env : Environment
        The environment to use for this trial.
    rec : Recommender
        The recommender to use for this trial.
    len_trial : int
        The number of recommendation steps to run the trial for.
    trial_seed : int
        Used to seed the dynamics of the environment.
    bucket : s3.Bucket
        The S3 bucket to store the experiment results into. If this is None the results
        will not be saved in S3.
    dir_name : str
        The S3 directory to save the trial results into. Can be None if bucket is also None.
    overwrite : bool
        Whether to re-run the experiment and overwrite the trial's saved data in S3.
    shift: bool
        Whether or not to apply a shift.
    shift_step: int
        The step to apply the shift.

    Returns
    -------
    ratings : np.ndarray
        The array of all ratings made by users. ratings[i, j] is the rating
        made on round i by the j-th online user on the item recommended to them.
    predictions : np.ndarray
        The array of all predictions made by the recommender. preds[i, j] is the
        prediction the user made on round i for the item recommended to the j-th
        user. If the recommender does not predict items then each element is set
        to np.nan.
    dense_ratings : np.ndarray
        The array of all dense ratings across each step. dense_ratings[i] is the
        array of all ratings that would have been made on round i for each user-item pair
        with all noise removed.
    dense_predictions : np.ndarray
        The array of all dense predictions across each step. dense_predictions[i] is the
        array of all predictions on round i for each user-item pair.
    """
    if not overwrite and s3_dir_exists(bucket, dir_name):
        print('Loading past results from S3 at directory:', dir_name)
        results = s3_load_trial(bucket, dir_name)
        return results[1:-1]

    # First generate the items and users to bootstrap the dataset.
    env.seed((INIT_SEED, trial_seed))
    items, users, ratings = env.reset()
    rec.reset(items, users, ratings)

    all_ratings = []
    all_predictions = []
    all_dense_ratings = []
    all_dense_predictions = []
    all_recs = []
    all_online_users = []
    all_env_snapshots = [copy.deepcopy(env)]
    # We have a separate variable for ratings.
    all_env_snapshots[-1]._ratings = None

    # Now recommend items to users.
    for step in tqdm.autonotebook.tqdm(range(len_trial)):
        online_users = env.online_users()
        dense_predictions = rec.dense_predictions.flatten()
        recommendations, predictions = rec.recommend(online_users, num_recommendations=1)

        recommendations = recommendations.flatten()
        dense_ratings = np.clip(env.dense_ratings.flatten(), 1, 5)
        if shift == True and step == shift_step:
            print('Applying preference shift at step ', step)
            env.shift(shift_fraction=shift_fraction, soft_shift=soft_shift)
        
        items, users, ratings, _ = env.step(recommendations)
        rec.update(users, items, ratings)

        # Account for the case where the recommender doesn't predict ratings.
        if predictions is None:
            predictions = np.ones_like(ratings) * np.nan
            dense_predictions = np.ones_like(dense_ratings) * np.nan

        # Save all relevant info.
        all_ratings.append([rating for rating, _ in ratings.values()])
        all_predictions.append(predictions.flatten())
        all_dense_ratings.append(dense_ratings)
        all_dense_predictions.append(dense_predictions)
        all_recs.append(recommendations)
        all_online_users.append(online_users)
        all_env_snapshots.append(copy.deepcopy(env))
        all_env_snapshots[-1]._ratings = None

    # Convert lists to numpy arrays
    all_ratings = np.array(all_ratings)
    all_predictions = np.array(all_predictions)
    all_dense_ratings = np.array(all_dense_ratings)
    all_dense_predictions = np.array(all_dense_predictions)
    all_recs = np.array(all_recs)
    all_online_users = np.array(all_online_users)

    # Save content to S3 if needed.
    if bucket is not None:
        print('Saving results to S3.')
        s3_save_trial(bucket,
                      dir_name,
                      env.name,
                      rec.name,
                      rec.hyperparameters,
                      all_ratings,
                      all_predictions,
                      all_dense_ratings,
                      all_dense_predictions,
                      all_recs,
                      all_online_users,
                      all_env_snapshots)

    # TODO: We might want to return the env snapshots too.
    return all_ratings, all_predictions, all_dense_ratings, all_dense_predictions

def compute_experiment_density(len_trial, environment, threshold=4):
    """Compute the rating density for the proposed experiment.
    Parameters
    ----------
    len_trial : int
        Length of trial.
    environment : Environment
        The environment to consider.
    threshold : int
        The threshold for a rating to be considered "good".
    Returns
    -------
    initial_density : float
        The initial rating matrix density.
    final_density : float
        The final rating matrix density.
    good_item_density : float
        The underlying density of good items in the environment.
    """
    # Initialize environment
    get_env_dataset(environment)
    total_num_ratings = len(environment.users) * len(environment.items)

    initial_density = environment._num_init_ratings / total_num_ratings
    num_ratings_per_it = len(environment._users) * environment._rating_frequency
    final_num_ratings = environment._num_init_ratings + len_trial * num_ratings_per_it
    final_density = final_num_ratings / total_num_ratings

    num_good_ratings = np.sum(environment.dense_ratings > threshold)
    good_item_density = num_good_ratings / total_num_ratings

    return initial_density, final_density, good_item_density


class ModelTuner:
    """The tuner allows for easy tuning.
    Provides functionality for n-fold cross validation to
    assess the performance of various model parameters.
    Parameters
    ----------
    data : triple of iterables
        The (user, items, ratings) data.
    default_params : dict
        Default model parameters.
    recommender_class : class Recommender
        The class of the recommender on which we wish to tune parameters.
    n_fold : int, optional
        The number of folds for cross validation.
    verbose : bool, optional
        Mode for printing results, defaults to True.
    bucket_name : str
        The name of the S3 bucket to store the tuning logs in. If this is None
        the results will not be saved.
    data_dir : str
        The name of the S3 directory under which to store the tuning logs. Can be None
        if bucket_name is also None.
    environment_name : str
        The name of the environment snapshot on which we are tuning the recommender. Can be None
        if bucket_name is also None.
    recommender_name : str
        The name of the recommender for which we are storing the tuning logs. Can be None
        if bucket_name is also None.
    overwrite : bool
        Whether to overwrite tuning logs in S3 if they already exist.
    """

    def __init__(self,
                 data,
                 default_params,
                 recommender_class,
                 n_fold=5,
                 verbose=True,
                 bucket_name=None,
                 data_dir=None,
                 environment_name=None,
                 recommender_name=None,
                 overwrite=False,
                 use_mse=True):
        """Create a model tuner."""
        self.users, self.items, self.ratings = data
        self.default_params = default_params
        self.num_users = len(self.users)
        self.num_items = len(self.items)
        self.verbose = verbose
        self.recommender_class = recommender_class
        self.bucket = None
        self.data_dir = data_dir
        self.environment_name = environment_name
        self.recommender_name = recommender_name
        self.overwrite = overwrite
        self.num_evaluations = 0
        self.use_mse = use_mse

        if bucket_name is not None:
            if self.data_dir is None:
                raise ValueError('data_dir can not be None when bucket_name is not None.')
            if self.environment_name is None:
                raise ValueError('environment_name can not be None when bucket_name is not None.')
            if self.recommender_name is None:
                raise ValueError('recommender_name can not be None when bucket_name is not None.')
            self.bucket = boto3.resource('s3').Bucket(bucket_name)  # pylint: disable=no-member

        self._generate_n_folds(n_fold)

    def _generate_n_folds(self, n_fold):
        """Generate indices for n folds."""
        indices = np.random.permutation(len(self.ratings))
        size_fold = len(self.ratings) // n_fold
        self.train_test_folds = []
        for i in range(n_fold):
            test_ind = indices[i*size_fold:(i+1)*size_fold]
            train_ind = np.append(indices[:i*size_fold], indices[(i+1)*size_fold:])
            self.train_test_folds.append((train_ind, test_ind))

    def evaluate(self, params):
        """Train and evaluate a model for parameter setting."""
        # constructing model with given parameters
        defaults = {key: self.default_params[key] for key in self.default_params.keys()
                    if key not in params.keys()}
        recommender = self.recommender_class(**defaults, **params)
        metrics = []
        if self.verbose:
            print('Evaluating:', params)
        for i, fold in enumerate(self.train_test_folds):
            if self.verbose:
                print('Fold {}/{}, '.format(i+1, len(self.train_test_folds)),
                      end='')
            train_ind, test_ind = fold

            # splitting data dictionaries
            keys = list(self.ratings.keys())
            ratings_test = {key: self.ratings[key] for key in [keys[i] for i in test_ind]}
            ratings_train = {key: self.ratings[key] for key in [keys[i] for i in train_ind]}

            recommender.reset(self.users, self.items, ratings_train)

            # constructing test inputs
            ratings_to_predict = []
            true_ratings = []
            for user, item in ratings_test.keys():
                true_r, context = self.ratings[(user, item)]
                ratings_to_predict.append((user, item, context))
                true_ratings.append(true_r)
            predicted_ratings = recommender.predict(ratings_to_predict)

            if self.use_mse:
                mse = np.mean((predicted_ratings - true_ratings)**2)
                if self.verbose:
                    print('mse={}, rmse={}'.format(mse, np.sqrt(mse)))
                metrics.append(mse)
            else:
                # Note that this is not quite a traditional NDCG
                # normally we would consider users individually
                # this computation lumps all predictions together.
                def get_ranks(array):
                    array = np.array(array)
                    temp = array.argsort()
                    ranks = np.empty_like(temp)
                    ranks[temp] = np.arange(len(array))
                    return len(ranks) - ranks
                def get_dcg(ranks, relevances, cutoff=5):
                    dcg = 0
                    for rank, relevance in zip(ranks, relevances):
                        if rank <= cutoff:
                            dcg += relevance / np.log2(rank+1)
                    return dcg
                cutoff = int(len(true_ratings) / 5)
                idcg = get_dcg(get_ranks(true_ratings), true_ratings, cutoff=cutoff)
                dcg = get_dcg(get_ranks(predicted_ratings), true_ratings, cutoff=cutoff)
                ndcg = dcg / idcg
                if self.verbose:
                    print('dcg={}, ndcg={}'.format(dcg, ndcg))
                metrics.append(ndcg)
            

        if self.verbose:
            print('Average Metric:', np.mean(metrics))
        return np.array(metrics)

    def evaluate_grid(self, **params):
        """Train over a grid of parameters."""
        def recurse_grid(fixed_params, grid_params):
            if len(grid_params) == 0:
                result = fixed_params
                result['metric'] = self.evaluate(fixed_params)
                result['average_metric'] = np.mean(result['metric'])
                return [result]

            curr_param, curr_values = list(grid_params.items())[0]
            new_grid_params = dict(grid_params)
            del new_grid_params[curr_param]
            results = []
            for value in curr_values:
                results += recurse_grid({**fixed_params, curr_param: value}, new_grid_params)
            return results

        results = recurse_grid({}, params)
        results = pd.DataFrame(results)
        if self.bucket is not None:
            self.s3_save(results, params)
        self.num_evaluations += 1
        return results

    def s3_save(self, results, params):
        """Save the current hyperparameter tuning results to S3."""
        dir_name = os.path.join(self.data_dir, self.environment_name, self.recommender_name,
                                'tuning', 'evaluation_' + str(self.num_evaluations), '')
        if s3_dir_exists(self.bucket, dir_name) and not self.overwrite:
            if self.verbose:
                print('Directory:', dir_name, 'already exists. Results will not be saved to S3.')
            return

        if self.verbose:
            print('Saving to S3 directory:', dir_name)
        info = {
            'date': datetime.datetime.now().strftime('%Y-%m-%d %H:%M'),
            'git branch': git_branch(),
            'git hash': git_hash(),
            'git username': git_username(),
            'recommender': self.recommender_name,
        }
        serialize_and_put(self.bucket, dir_name, 'info', info, use_json=True)
        serialize_and_put(self.bucket, dir_name, 'params', params, use_json=True)
        put_dataframe(self.bucket, dir_name, 'results', results)


def rename_duplicates(old_list):
    """Append a number to each element in a list of strings based on the number of duplicates."""
    count = collections.defaultdict(int)
    new_list = []
    for x in old_list:
        new_list.append(x + '_' + str(count[x]))
        count[x] += 1
    return new_list


def git_username():
    """Get the git username of the person running the code."""
    return subprocess.check_output(['git', 'config', 'user.name']).decode('ascii').strip()


def git_hash():
    """Get the current git hash of the code."""
    return subprocess.check_output(['git', 'rev-parse', 'HEAD']).decode('ascii').strip()


def git_branch():
    """Get the current git branch of the code."""
    return subprocess.check_output(['git', 'rev-parse',
                                    '--abbrev-ref', 'HEAD']).decode('ascii').strip()


def compute_across_trials_s3(bucket,
                             data_dir,
                             env_name,
                             rec_names,
                             seeds,
                             func,
                             load_dense=False):
    """Apply func to all the trials of an experiment and return a list of func's return values.
    This function loads one trial at a time to prevent memory issues.
    """
    results = []
    for seed in seeds:
        all_ratings = []
        all_predictions = []
        for rec_name in rec_names:
            dir_name = s3_experiment_dir_name(data_dir, env_name, rec_name, seed)
            (_, ratings, predictions,
             dense_ratings, dense_predictions, _) = s3_load_trial(bucket,
                                                                  dir_name,
                                                                  load_dense=load_dense)
            if load_dense:
                ratings = dense_ratings
                predictions = dense_predictions
            all_ratings.append(ratings)
            all_predictions.append(predictions)
        results.append(func(ratings=all_ratings,
                            predictions=all_predictions))

        # Make these variables out of scope so they can be garbage collected.
        ratings = None
        predictions = None
        dense_ratings = None
        dense_predictions = None
        all_ratings = None
        all_predictions = None

    return results


def s3_experiment_dir_name(data_dir, env_name, rec_name, trial_seed):
    """Get the directory name that corresponds to a given trial."""
    if data_dir is None:
        return None
    return os.path.join(data_dir, env_name, rec_name, 'trials', 'seed_' + str(trial_seed), '')


def s3_dir_exists(bucket, dir_name):
    """Check if a directory exists in S3."""
    if bucket is None:
        return False

    # We can't use len here so do this instead.
    exists = False
    for _ in bucket.objects.filter(Prefix=dir_name):
        exists = True
        break

    return exists


def s3_save_trial(bucket,
                  dir_name,
                  env_name,
                  rec_name,
                  rec_hyperparameters,
                  ratings,
                  predictions,
                  dense_ratings,
                  dense_predictions,
                  recommendations,
                  online_users,
                  env_snapshots):
    """Save a trial in s3 within the given directory."""
    info = {
        'date': datetime.datetime.now().strftime('%Y-%m-%d %H:%M'),
        'environment': env_name,
        'git branch': git_branch(),
        'git hash': git_hash(),
        'git username': git_username(),
        'recommender': rec_name,
    }
    serialize_and_put(bucket, dir_name, 'info', info, use_json=True)
    serialize_and_put(bucket, dir_name, 'rec_hyperparameters', rec_hyperparameters, use_json=True)
    serialize_and_put(bucket, dir_name, 'ratings', ratings)
    serialize_and_put(bucket, dir_name, 'predictions', predictions)
    serialize_and_put(bucket, dir_name, 'dense_ratings', dense_ratings)
    serialize_and_put(bucket, dir_name, 'dense_predictions', dense_predictions)
    serialize_and_put(bucket, dir_name, 'recommendations', recommendations)
    serialize_and_put(bucket, dir_name, 'online_users', online_users)
    serialize_and_put(bucket, dir_name, 'env_snapshots', env_snapshots)


def s3_load_trial(bucket, dir_name, load_dense=True):
    """Load a trial saved in a given directory within S3."""
    def get_and_unserialize(name, use_json=False):
        file_name = os.path.join(dir_name, name)
        if use_json:
            file_name = file_name + '.json'
        else:
            file_name = file_name + '.pickle'

        with open(TEMP_FILE_NAME, 'wb') as temp_file:
            bucket.download_fileobj(Key=file_name, Fileobj=temp_file)

        with open(TEMP_FILE_NAME, 'rb') as temp_file:
            if use_json:
                obj = json.load(temp_file)
            else:
                obj = pickle.load(temp_file)
        os.remove(TEMP_FILE_NAME)

        return obj

    ratings = get_and_unserialize('ratings')
    predictions = get_and_unserialize('predictions')
    rec_hyperparameters = get_and_unserialize('rec_hyperparameters', use_json=True)
    if load_dense:
        dense_ratings = get_and_unserialize('dense_ratings')
        dense_predictions = get_and_unserialize('dense_predictions')
        env_snapshots = get_and_unserialize('env_snapshots')
    else:
        dense_ratings = None
        dense_predictions = None
        env_snapshots = None

    return (rec_hyperparameters, ratings, predictions,
            dense_ratings, dense_predictions, env_snapshots)


def serialize_and_put(bucket, dir_name, name, obj, use_json=False):
    """Serialize an object and upload it to S3."""
    file_name = os.path.join(dir_name, name)
    with open(TEMP_FILE_NAME, 'wb') as temp_file:
        if use_json:
            json.dump(obj, codecs.getwriter('utf-8')(temp_file),
                      sort_keys=True, indent=4)
            file_name = file_name + '.json'
        else:
            pickle.dump(obj, temp_file, protocol=4)
            file_name = file_name + '.pickle'

    with open(TEMP_FILE_NAME, 'rb') as temp_file:
        bucket.upload_fileobj(Key=file_name, Fileobj=temp_file,
                              ExtraArgs={'GrantFullControl': ID_STR})

    os.remove(TEMP_FILE_NAME)


def put_dataframe(bucket, dir_name, name, dataframe):
    """Upload a dataframe to S3 as a csv file."""
    with io.StringIO() as stream:
        dataframe.to_csv(stream)
        csv_str = stream.getvalue()

    with io.BytesIO() as stream:
        stream.write(csv_str.encode('utf-8'))
        stream.seek(0)
        file_name = os.path.join(dir_name, name + '.csv')
        bucket.upload_fileobj(Key=file_name, Fileobj=stream,
                              ExtraArgs={'GrantFullControl': ID_STR})<|MERGE_RESOLUTION|>--- conflicted
+++ resolved
@@ -448,10 +448,6 @@
     plt.grid()
     plt.show()
     return all_stats
-<<<<<<< HEAD
-
-=======
->>>>>>> 838fbf3f
 
 def plot_regret(ratings,
                 labels,
