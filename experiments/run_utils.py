--- conflicted
+++ resolved
@@ -51,11 +51,7 @@
         The number of ratings initially available to recommenders. If set to None
         the function will plot with an x-axis based on round number.
     threshold: float
-<<<<<<< HEAD
-        the threshold filtering on the predictions, predictions larger than it will be set to 0.
-=======
         The threshold filtering on the predictions, predictions larger than it will be set to 0.
->>>>>>> e351d8ca
         default is 10
 
     """
